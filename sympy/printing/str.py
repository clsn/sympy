--- conflicted
+++ resolved
@@ -713,13 +713,9 @@
     def _print_Complement(self, expr, *args, **kwargs):
         return r' \ '.join(self._print(set_, *args, **kwargs) for set_ in expr.args)
 
-<<<<<<< HEAD
     def _print_Quantity(self, expr, *args, **kwargs):
-=======
-    def _print_Quantity(self, expr):
         if self._settings.get("abbrev", False):
             return "%s" % expr.abbrev
->>>>>>> b95ffada
         return "%s" % expr.name
 
     def _print_Quaternion(self, expr, *args, **kwargs):
