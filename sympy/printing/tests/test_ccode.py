--- conflicted
+++ resolved
@@ -588,7 +588,6 @@
     assert macros[exp(1)] == 'M_E'
     assert macros[1/Sqrt(2)] == 'M_SQRT1_2'
 
-<<<<<<< HEAD
 
 def test_MatrixElement_printing():
     # test cases for issue #11821
@@ -620,9 +619,9 @@
     F = C[0, 0]
     F = F.subs(C, E)
     assert(ccode(F) == "(x*A + (-y)*B + z*M)[0]")
-=======
+
+
 def test_subclass_CCodePrinter():
     # issue gh-12687
     class MySubClass(CCodePrinter):
-        pass
->>>>>>> 0cd4f13a
+        pass