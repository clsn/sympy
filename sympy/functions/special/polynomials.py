"""
This module mainly implements special orthogonal polynomials.

See also functions.combinatorial.numbers which contains some
combinatorial polynomials.

"""

from sympy.core.basic import C
from sympy.core.singleton import S
from sympy.core import Rational
from sympy.core.function import Function
<<<<<<< HEAD

from sympy.functions.combinatorial.factorials import factorial


=======

>>>>>>> c9470ac4
from sympy.polys.orthopolys import (
    chebyshevt_poly,
    chebyshevu_poly,
    laguerre_poly,
    hermite_poly,
    legendre_poly,
)
<<<<<<< HEAD

_x = C.Symbol('x', dummy=True)

=======

_x = C.Dummy('x')

>>>>>>> c9470ac4
class PolynomialSequence(Function):
    """Polynomial sequence with one index and n >= 0. """

    nargs = 2

    @classmethod
    def eval(cls, n, x):
        if n.is_integer and n >= 0:
            return cls._ortho_poly(int(n), _x).subs(_x, x)
        if n.is_negative:
            raise ValueError("%s index must be nonnegative integer (got %r)" % (cls, n))

#----------------------------------------------------------------------------
# Chebyshev polynomials of first and second kind
#

class chebyshevt(PolynomialSequence):
    """
    chebyshevt(n, x) gives the nth Chebyshev polynomial (of the first
    kind) of x, T_n(x)

    The Chebyshev polynomials of the first kind are orthogonal on
    [-1, 1] with respect to the weight 1/sqrt(1-x**2).

    Examples
    ========
        >>> from sympy import chebyshevt
        >>> from sympy.abc import x
        >>> chebyshevt(0, x)
        1
        >>> chebyshevt(1, x)
        x
        >>> chebyshevt(2, x)
        2*x**2 - 1

    References
    ==========
    * http://en.wikipedia.org/wiki/Chebyshev_polynomial
    """

    """
    Chebyshev polynomial of the first kind, T_n(x)
    """

    _ortho_poly = staticmethod(chebyshevt_poly)

class chebyshevu(PolynomialSequence):
    """
    chebyshevu(n, x) gives the nth Chebyshev polynomial of the second
    kind of x, U_n(x)

    The Chebyshev polynomials of the second kind are orthogonal on
    [-1, 1] with respect to the weight sqrt(1-x**2).

    Examples
    ========
        >>> from sympy import chebyshevu
        >>> from sympy.abc import x
        >>> chebyshevu(0, x)
        1
        >>> chebyshevu(1, x)
        2*x
        >>> chebyshevu(2, x)
        4*x**2 - 1

    """

    _ortho_poly = staticmethod(chebyshevu_poly)

class chebyshevt_root(Function):
    """
    chebyshev_root(n, k) returns the kth root (indexed from zero) of
    the nth Chebyshev polynomial of the first kind; that is, if
    0 <= k < n, chebyshevt(n, chebyshevt_root(n, k)) == 0.

    Examples
    ========

    >>> from sympy import chebyshevt, chebyshevt_root
    >>> chebyshevt_root(3, 2)
    -3**(1/2)/2
    >>> chebyshevt(3, chebyshevt_root(3, 2))
    0

    """

    nargs = 2

    @classmethod
    def eval(cls, n, k):
        if not 0 <= k < n:
            raise ValueError("must have 0 <= k < n")
        return C.cos(S.Pi*(2*k+1)/(2*n))

class chebyshevu_root(Function):
    """
    chebyshevu_root(n, k) returns the kth root (indexed from zero) of the
    nth Chebyshev polynomial of the second kind; that is, if 0 <= k < n,
    chebyshevu(n, chebyshevu_root(n, k)) == 0.

    Examples
    ========

        >>> from sympy import chebyshevu, chebyshevu_root
        >>> chebyshevu_root(3, 2)
        -2**(1/2)/2
        >>> chebyshevu(3, chebyshevu_root(3, 2))
        0

    """

    nargs = 2

    @classmethod
    def eval(cls, n, k):
        if not 0 <= k < n:
            raise ValueError("must have 0 <= k < n")
        return C.cos(S.Pi*(k+1)/(n+1))

#----------------------------------------------------------------------------
# Legendre polynomials  and  Associated Legendre polynomials
#

class legendre(PolynomialSequence):
    """
    legendre(n, x) gives the nth Legendre polynomial of x, P_n(x)

    The Legendre polynomials are orthogonal on [-1, 1] with respect to
    the constant weight 1. They satisfy P_n(1) = 1 for all n; further,
    P_n is odd for odd n and even for even n

    Examples
    ========
        >>> from sympy import legendre
        >>> from sympy.abc import x
        >>> legendre(0, x)
        1
        >>> legendre(1, x)
        x
        >>> legendre(2, x)
        3*x**2/2 - 1/2

    References
    ==========
    * http://en.wikipedia.org/wiki/Legendre_polynomial
    """

    _ortho_poly = staticmethod(legendre_poly)

class assoc_legendre(Function):
    """
    assoc_legendre(n,m, x) gives P_nm(x), where n and m are the degree
    and order or an expression which is related to the nth order
    Legendre polynomial, P_n(x) in the following manner:

        P_nm(x) = (-1)**m * (1 - x**2)**(m/2) * diff(P_n(x), x, m)

    Associated Legendre polynomial are orthogonal on [-1, 1] with:

    - weight = 1            for the same m, and different n.
    - weight = 1/(1-x**2)   for the same n, and different m.

    Examples
    ========
        >>> from sympy import assoc_legendre
        >>> from sympy.abc import x
        >>> assoc_legendre(0,0, x)
        1
        >>> assoc_legendre(1,0, x)
        x
        >>> assoc_legendre(1,1, x)
        -(-x**2 + 1)**(1/2)

    References
    ==========
    * http://en.wikipedia.org/wiki/Associated_Legendre_polynomials
    """

    nargs = 3

    @classmethod
    def calc(cls, n, m):
        P = legendre_poly(n, _x, polys=True).diff((_x, m))
<<<<<<< HEAD
        return (-1)**m * (1 - _x**2)**Rational(m, 2) * P.as_basic()
=======
        return (-1)**m * (1 - _x**2)**Rational(m, 2) * P.as_expr()
>>>>>>> c9470ac4

    @classmethod
    def eval(cls, n, m, x):
        if n.is_integer and n >= 0 and m.is_integer and abs(m) <= n:
            assoc = cls.calc(int(n), abs(int(m)))

            if m < 0:
<<<<<<< HEAD
                assoc *= (-1)**(-m) * (C.Factorial(n + m)/C.Factorial(n - m))
=======
                assoc *= (-1)**(-m) * (C.factorial(n + m)/C.factorial(n - m))
>>>>>>> c9470ac4

            return assoc.subs(_x, x)

        if n.is_negative:
            raise ValueError("%s : 1st index must be nonnegative integer (got %r)" % (cls, n))

        if abs(m) > n:
            raise ValueError("%s : abs('2nd index') must be <= '1st index' (got %r, %r)" % (cls, n, m))

#----------------------------------------------------------------------------
# Hermite polynomials
#

class hermite(PolynomialSequence):
    """
    hermite(n, x) gives the nth Hermite polynomial in x, H_n(x)

    The Hermite polynomials are orthogonal on (-oo, oo) with respect to
    the weight exp(-x**2/2).

    Examples
    ========
        >>> from sympy import hermite
        >>> from sympy.abc import x
        >>> hermite(0, x)
        1
        >>> hermite(1, x)
        2*x
        >>> hermite(2, x)
        4*x**2 - 2

    References
    ==========
    * http://mathworld.wolfram.com/HermitePolynomial.html
    """

    _ortho_poly = staticmethod(hermite_poly)
<<<<<<< HEAD

#----------------------------------------------------------------------------
# Laguerre polynomials
#
=======
>>>>>>> c9470ac4

def laguerre_l(n, alpha, x):
    """
    Returns the generalized Laguerre polynomial.

    ``n`` : ``int``
        Degree of Laguerre polynomial. Must be ``n >= 0``.

    ``alpha`` : ``Expr``
        Arbitrary expression. For ``alpha=0`` regular Laguerre
        polynomials will be generated.

    **Examples**

    To construct generalized Laguerre polynomials issue::

        >>> from sympy import laguerre_l, var
        >>> var("alpha, x")
        (alpha, x)

        >>> laguerre_l(0, alpha, x)
        1
        >>> laguerre_l(1, alpha, x)
        alpha - x + 1
        >>> laguerre_l(2, alpha, x)
        alpha**2/2 + 3*alpha/2 + x**2/2 + x*(-alpha - 2) + 1

    If you set ``alpha=0``, you get regular Laguerre polynomials::

        >>> laguerre_l(1, 0, x)
        -x + 1
        >>> laguerre_l(2, 0, x)
        x**2/2 - 2*x + 1
        >>> laguerre_l(3, 0, x)
        -x**3/6 + 3*x**2/2 - 3*x + 1
        >>> laguerre_l(4, 0, x)
        x**4/24 - 2*x**3/3 + 3*x**2 - 4*x + 1

    """
    return laguerre_poly(n, x, alpha)
<|MERGE_RESOLUTION|>--- conflicted
+++ resolved
@@ -10,14 +10,7 @@
 from sympy.core.singleton import S
 from sympy.core import Rational
 from sympy.core.function import Function
-<<<<<<< HEAD
-
-from sympy.functions.combinatorial.factorials import factorial
-
-
-=======
-
->>>>>>> c9470ac4
+
 from sympy.polys.orthopolys import (
     chebyshevt_poly,
     chebyshevu_poly,
@@ -25,15 +18,9 @@
     hermite_poly,
     legendre_poly,
 )
-<<<<<<< HEAD
-
-_x = C.Symbol('x', dummy=True)
-
-=======
 
 _x = C.Dummy('x')
 
->>>>>>> c9470ac4
 class PolynomialSequence(Function):
     """Polynomial sequence with one index and n >= 0. """
 
@@ -217,11 +204,7 @@
     @classmethod
     def calc(cls, n, m):
         P = legendre_poly(n, _x, polys=True).diff((_x, m))
-<<<<<<< HEAD
-        return (-1)**m * (1 - _x**2)**Rational(m, 2) * P.as_basic()
-=======
         return (-1)**m * (1 - _x**2)**Rational(m, 2) * P.as_expr()
->>>>>>> c9470ac4
 
     @classmethod
     def eval(cls, n, m, x):
@@ -229,11 +212,7 @@
             assoc = cls.calc(int(n), abs(int(m)))
 
             if m < 0:
-<<<<<<< HEAD
-                assoc *= (-1)**(-m) * (C.Factorial(n + m)/C.Factorial(n - m))
-=======
                 assoc *= (-1)**(-m) * (C.factorial(n + m)/C.factorial(n - m))
->>>>>>> c9470ac4
 
             return assoc.subs(_x, x)
 
@@ -271,13 +250,6 @@
     """
 
     _ortho_poly = staticmethod(hermite_poly)
-<<<<<<< HEAD
-
-#----------------------------------------------------------------------------
-# Laguerre polynomials
-#
-=======
->>>>>>> c9470ac4
 
 def laguerre_l(n, alpha, x):
     """
